--- conflicted
+++ resolved
@@ -4,7 +4,6 @@
 import torch
 import torch.nn as nn
 import torch.nn.functional as F
-import tqdm
 from torch.optim.lr_scheduler import LinearLR
 from torch.utils.data import DataLoader
 from tqdm import tqdm
@@ -127,11 +126,7 @@
 
         if z_a is not None:
             z_a_fix = torch.ones_like(z_a) * z_a[fix_index]
-<<<<<<< HEAD
             a_in = torch.cat([z_a_fix, z_b2a], dim=1)
-=======
-            a_in = torch.hstack((z_a_fix, z_b2a))
->>>>>>> 4a049f28
             a_shared_subm = self.G_a(a_in)
 
             z_b2a_fix = torch.ones_like(z_b2a) * z_b2a[fix_index]
@@ -144,11 +139,7 @@
 
         if z_b is not None:
             z_b_fix = torch.ones_like(z_b) * z_b[fix_index]
-<<<<<<< HEAD
             b_in = torch.cat([z_b_fix, z_a2b], dim=1)
-=======
-            b_in = torch.hstack((z_b_fix, z_a2b))
->>>>>>> 4a049f28
             b_shared_subm = self.G_b(b_in)
 
             z_a2b_fix = torch.ones_like(z_a2b) * z_a2b[fix_index]
@@ -751,27 +742,27 @@
 
     def msr_loss(self, a_batch, b_batch, m_a2b, m_b2a):
         """
-        Calculate the normalized loss for measurement networks.
-
-        Normalized loss is obtained by dividing the mean squared error by the sum of the
-        variance of the target data and multiplying by the number of features. The
-        resulting loss will be between 0 and 1 for each view.
-
-        Args:
-            a_batch (torch.Tensor): Data for view A.
-            b_batch (torch.Tensor): Data for view B.
-            m_a2b (torch.Tensor): Measurement network prediction of view B.
-            m_b2a (torch.Tensor): Measurement network prediction of view A.
-
-        Returns:
-<<<<<<< HEAD
-            measurement_loss (torch.Tensor): Raw measurement loss.
-            norm_msr_loss (torch.Tensor): Normalized measurement loss. This will be
-                between 0 and 2 is both views have private dimensionality > 0, and
-                between 0 and 1 if only one view does.
-=======
-            measurement_loss (torch.Tensor): Normalized measurement loss.
->>>>>>> 4a049f28
+                Calculate the normalized loss for measurement networks.
+
+                Normalized loss is obtained by dividing the mean squared error by the sum of the
+                variance of the target data and multiplying by the number of features. The
+                resulting loss will be between 0 and 1 for each view.
+
+                Args:
+                    a_batch (torch.Tensor): Data for view A.
+                    b_batch (torch.Tensor): Data for view B.
+                    m_a2b (torch.Tensor): Measurement network prediction of view B.
+                    m_b2a (torch.Tensor): Measurement network prediction of view A.
+
+                Returns:
+        <<<<<<< HEAD
+                    measurement_loss (torch.Tensor): Raw measurement loss.
+                    norm_msr_loss (torch.Tensor): Normalized measurement loss. This will be
+                        between 0 and 2 is both views have private dimensionality > 0, and
+                        between 0 and 1 if only one view does.
+        =======
+                    measurement_loss (torch.Tensor): Normalized measurement loss.
+        >>>>>>> 4a049f28d6fc17044fd307295fe58e00fcf14643
         """
         # reshape to 2D if necessary
         if len(a_batch.shape) != 2:
